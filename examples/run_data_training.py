import logging
import os
import shutil
from datetime import datetime
from pathlib import Path

import dotenv
import ray
from omegaconf import OmegaConf
from ray import tune
from ray.tune import CLIReporter
from ray.tune.schedulers import FIFOScheduler
from ray.tune.search.basic_variant import BasicVariantGenerator

from ctd.data_modeling.extensions.SAE.utils import make_data_tag
from ctd.data_modeling.train_JAX import train_JAX
from ctd.data_modeling.train_PTL import train_PTL

dotenv.load_dotenv(override=True)
HOME_DIR = Path(os.environ.get("HOME_DIR"))

OmegaConf.register_new_resolver("make_data_tag", make_data_tag)

log = logging.getLogger(__name__)
# ---------------Options---------------
LOCAL_MODE = False
OVERWRITE = True
WANDB_LOGGING = True  # If users have a WandB account

<<<<<<< HEAD
RUN_DESC = "NODE_ResimMultiTask_Test"  # Description of the run
NUM_SAMPLES = 1  # Number of samples to run (if using ray.tune random sweeps)
MODEL_CLASS = "SAE"  # "LFADS" or "SAE"
MODEL = "NODE"  # "ResLFADS" or "LFADS"
DATA = "MultiTask"  # "NBFF", "RandomTarget" or "MultiTask
=======
RUN_DESC = "Fig1_GRU_Replication"
NUM_SAMPLES = 1
MODEL_CLASS = "SAE"  # "LFADS" or "SAE"
MODEL = "GRU_RNN"  # "ResLFADS" or "LFADS"
DATA = "NBFF"  # "NBFF", "RandomTarget" or "MultiTask
>>>>>>> 9e539239
INFER_INPUTS = False

if DATA == "NBFF":
    prefix = "tt_3bff"
elif DATA == "MultiTask":
    prefix = "tt_MultiTask"
elif DATA == "RandomTarget":
    prefix = "tt_RandomTarget"

# -------------------------------------
SEARCH_SPACE = dict(
    datamodule=dict(
        # Change the prefix to the correct path for your task-trained network
        prefix=tune.grid_search([prefix]),
    ),
    params=dict(
        seed=tune.grid_search([0]),
    ),
    trainer=dict(
        max_epochs=tune.grid_search([1000]),
    ),
)

# -----------------Default Parameter Sets -----------------------------------
cpath = "../data_modeling/configs"

model_path = Path(
    (
        f"{cpath}/models/{MODEL_CLASS}/{DATA}/{DATA}_{MODEL}"
        f"{'_infer' if INFER_INPUTS else ''}.yaml"
    )
)

datamodule_path = Path(
    (
        f"{cpath}/datamodules/{MODEL_CLASS}/data_{DATA}"
        f"{'_infer' if INFER_INPUTS else ''}.yaml"
    )
)

callbacks_path = Path(f"{cpath}/callbacks/{MODEL_CLASS}/default_{DATA}.yaml")
loggers_path = Path(f"{cpath}/loggers/{MODEL_CLASS}/default.yaml")
trainer_path = Path(f"{cpath}/trainers/{MODEL_CLASS}/trainer_{DATA}.yaml")

if not WANDB_LOGGING:
    loggers_path = Path(f"{cpath}/loggers/{MODEL_CLASS}/default_no_wandb.yaml")
    callbacks_path = Path(f"{cpath}/callbacks/{MODEL_CLASS}/default_no_wandb.yaml")

if MODEL_CLASS not in ["LDS"]:
    config_dict = dict(
        model=model_path,
        datamodule=datamodule_path,
        callbacks=callbacks_path,
        loggers=loggers_path,
        trainer=trainer_path,
    )
    train = train_PTL
else:
    config_dict = dict(
        model=model_path,
        datamodule=datamodule_path,
        trainer=trainer_path,
    )
    train = train_JAX

# ------------------Data Management Variables --------------------------------
DATE_STR = datetime.now().strftime("%Y%m%d")
RUN_TAG = f"{DATE_STR}_{RUN_DESC}"
RUNS_HOME = Path(HOME_DIR)
RUN_DIR = HOME_DIR / "content" / "runs" / "data-trained" / RUN_TAG
path_dict = dict(
    dt_datasets=HOME_DIR / "content" / "datasets" / "dt",
    trained_models=HOME_DIR / "content" / "trained_models" / "task-trained" / prefix,
)


def trial_function(trial):
    return trial.experiment_tag


# -------------------Main Function----------------------------------
def main(
    run_tag_in: str,
    path_dict: dict,
    config_dict: dict,
):
    if LOCAL_MODE:
        ray.init(local_mode=True)
    if RUN_DIR.exists() and OVERWRITE:
        shutil.rmtree(RUN_DIR)

    RUN_DIR.mkdir(parents=True)
    shutil.copyfile(__file__, RUN_DIR / Path(__file__).name)
    run_dir = str(RUN_DIR)
    tune.run(
        tune.with_parameters(
            train, run_tag=run_tag_in, config_dict=config_dict, path_dict=path_dict
        ),
        config=SEARCH_SPACE,
        resources_per_trial=dict(cpu=4, gpu=0.9),
        num_samples=NUM_SAMPLES,
        storage_path=run_dir,
        search_alg=BasicVariantGenerator(),
        scheduler=FIFOScheduler(),
        verbose=1,
        progress_reporter=CLIReporter(
            metric_columns=["loss", "training_iteration"],
            sort_by_metric=True,
        ),
        trial_dirname_creator=trial_function,
    )


if __name__ == "__main__":
    main(
        run_tag_in=RUN_TAG,
        config_dict=config_dict,
        path_dict=path_dict,
    )<|MERGE_RESOLUTION|>--- conflicted
+++ resolved
@@ -27,19 +27,11 @@
 OVERWRITE = True
 WANDB_LOGGING = True  # If users have a WandB account
 
-<<<<<<< HEAD
-RUN_DESC = "NODE_ResimMultiTask_Test"  # Description of the run
-NUM_SAMPLES = 1  # Number of samples to run (if using ray.tune random sweeps)
-MODEL_CLASS = "SAE"  # "LFADS" or "SAE"
-MODEL = "NODE"  # "ResLFADS" or "LFADS"
-DATA = "MultiTask"  # "NBFF", "RandomTarget" or "MultiTask
-=======
 RUN_DESC = "Fig1_GRU_Replication"
 NUM_SAMPLES = 1
 MODEL_CLASS = "SAE"  # "LFADS" or "SAE"
 MODEL = "GRU_RNN"  # "ResLFADS" or "LFADS"
 DATA = "NBFF"  # "NBFF", "RandomTarget" or "MultiTask
->>>>>>> 9e539239
 INFER_INPUTS = False
 
 if DATA == "NBFF":
